--- conflicted
+++ resolved
@@ -33,15 +33,9 @@
     #[tokio::test]
     async fn respond_with_wrong_author_error() {
         let pool = initialize_db().await;
-<<<<<<< HEAD
-
-        let rpc_api = build_rpc_api_service(pool.clone());
-        let app = build_rpc_server(rpc_api);
-=======
         let state = ApiState::new(pool.clone());
         let app = build_server(state);
         let client = TestClient::new(app);
->>>>>>> 897860cd
 
         let request = rpc_request(
             "panda_getEntryArguments",
