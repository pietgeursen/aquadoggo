--- conflicted
+++ resolved
@@ -15,14 +15,10 @@
 
 [dependencies]
 anyhow = "1.0.43"
-<<<<<<< HEAD
-async-std = { version = "1.10.0", features = ["attributes"] }
 async-trait = "0.1.52"
-=======
 async-graphql = "3.0.35"
 async-graphql-axum = "3.0.35"
 axum = "0.4.8"
->>>>>>> 897860cd
 bamboo-rs-core-ed25519-yasmf = "0.1.0"
 directories = "3.0.2"
 envy = "0.4.2"
@@ -30,7 +26,10 @@
 futures = "0.3.17"
 hex = "0.4.3"
 http-types = "2.12.0"
-jsonrpc-v2 = { version = "0.10.1", features = [ "easy-errors", "bytes-v05", ], default-features = false }
+jsonrpc-v2 = { version = "0.10.1", features = [
+    "easy-errors",
+    "bytes-v05",
+], default-features = false }
 log = "0.4.14"
 openssl-probe = "0.1.4"
 # We can not publish the `aquadoggo` crate yet, since `p2panda-rs` is an
@@ -41,13 +40,27 @@
 serde = { version = "1.0.130", features = ["derive"] }
 serde_json = "1.0.67"
 sqlformat = "0.1.7"
-sqlx = { version = "0.5.7", features = [ "runtime-async-std-rustls", "all-databases", ] }
+sqlx = { version = "0.5.7", features = [
+    "runtime-async-std-rustls",
+    "all-databases",
+] }
 thiserror = "1.0.29"
-tokio = { version = "1.17.0", features = ["sync", "rt", "net", "time", "macros"] }
-tower-http = { version = "0.2.4", default-features = false, features = ["cors"] }
+tokio = { version = "1.17.0", features = [
+    "sync",
+    "rt",
+    "net",
+    "time",
+    "macros",
+] }
+tower-http = { version = "0.2.4", default-features = false, features = [
+    "cors",
+] }
 
 [dev-dependencies]
-reqwest = { version = "0.11.9", default-features = false, features = ["json", "stream"] }
+reqwest = { version = "0.11.9", default-features = false, features = [
+    "json",
+    "stream",
+] }
 tower-service = "0.3.1"
 hyper = "0.14.17"
 http = "0.2.6"
